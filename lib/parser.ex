defmodule Membrane.Ogg.Parser do
  @moduledoc false

  import Bitwise

  defmodule Packet do
    @moduledoc false

    @type t() :: %__MODULE__{
            payload: binary(),
            bos?: boolean(),
            eos?: boolean()
          }

    defstruct payload: <<>>,
              bos?: false,
              eos?: false
  end

  @spec parse(binary(), binary() | nil) ::
          {parsed :: [Packet.t()], new_continued_packet :: binary(), rest :: binary()}
  def parse(data, continued_packet) do
    do_parse([], data, continued_packet)
  end

  defp do_parse(acc, data, continued_packet) do
    case parse_page(data, continued_packet) do
      {:error, :need_more_bytes} ->
        {acc, continued_packet, data}

      {:error, :invalid_crc} ->
        raise "Corrupted stream: invalid crc"

      {:error, :invalid_header} ->
        raise "Corrupted stream: invalid page header"

      {:ok, packets, incomplete_packet, rest} ->
        do_parse(acc ++ packets, rest, incomplete_packet)
    end
  end

  defp parse_page(initial_bytes, continued_packet) do
    with {:ok, data, header_type, number_of_page_segments} <- parse_header(initial_bytes),
         {:ok, segment_table, data} <- parse_segment_table(data, number_of_page_segments),
         :ok <- verify_length_and_crc(initial_bytes, segment_table) do
      {packets, incomplete_packet, rest} = parse_segments(data, segment_table)

<<<<<<< HEAD
      {packets, new_incomplete_packet} =
=======
      {packets, incomplete_packet} =
>>>>>>> ce0c863e
        prepend_continued_packet(
          continued_packet,
          packets,
          incomplete_packet
        )

      packets =
        Enum.map(packets, fn packet ->
          %Packet{
            payload: packet,
            bos?: (header_type &&& 0x2) > 0,
            eos?: (header_type &&& 0x4) > 0
          }
        end)

<<<<<<< HEAD
      {:ok, packets, new_incomplete_packet, rest}
=======
      {:ok, packets, incomplete_packet, rest}
>>>>>>> ce0c863e
    end
  end

  defp parse_header(
         <<"OggS", 0, header_type, _granule_position::little-signed-64,
           _bitstream_serial_number::little-unsigned-32, _page_sequence_number::32, _crc::32,
           number_of_page_segments, rest::binary>>
       ) do
    {:ok, rest, header_type, number_of_page_segments}
  end

  defp parse_header(<<_header_data::binary-size(27), _rest::binary>>) do
    {:error, :invalid_header}
  end

  defp parse_header(_too_short) do
    {:error, :need_more_bytes}
  end

  defp parse_segment_table(data, page_segments_count) do
    case data do
      <<segment_table::binary-size(page_segments_count), data::binary>> ->
        {:ok, :binary.bin_to_list(segment_table), data}

      _other ->
        {:error, :need_more_bytes}
    end
  end

  defp verify_length_and_crc(data, segment_table) do
    segments_count = Enum.count(segment_table)
    content_length = Enum.sum(segment_table)

    # 27 is the number of bytes in ogg page header before segments table, see Ogg RFC: https://www.rfc-editor.org/rfc/rfc3533#page-9
    if 27 + segments_count + content_length > byte_size(data) do
      {:error, :need_more_bytes}
    else
      after_crc_size = 1 + segments_count + content_length

      <<before_crc::binary-size(22), crc::little-unsigned-size(32),
        after_crc::binary-size(after_crc_size), _rest::binary>> = data

      crc_payload = <<before_crc::binary, 0::size(32), after_crc::binary>>

      calculated_crc =
        CRC.crc(
          %{
            extend: :crc_32,
            init: 0x0,
            poly: 0x04C11DB7,
            xorout: 0x0,
            refin: false,
            refout: false
          },
          crc_payload
        )

      if calculated_crc == crc do
        :ok
      else
        {:error, :invalid_crc}
      end
    end
  end

  defp parse_segments(data, segment_table) do
    chunk_fun = fn element, acc ->
      if element == 255 do
        {:cont, [element | acc]}
      else
        {:cont, Enum.reverse([element | acc]), []}
      end
    end

    after_chunk = fn
      [] -> {:cont, []}
      acc -> {:cont, acc, []}
    end

    packets_segments = Enum.chunk_while(segment_table, [], chunk_fun, after_chunk)
    packets_lengths = Enum.map(packets_segments, &Enum.sum/1)

    {packets, data} = split_packets(data, packets_lengths)

    if List.last(segment_table) == 255 do
      {List.delete_at(packets, -1), List.last(packets), data}
    else
      {packets, nil, data}
    end
  end

  defp prepend_continued_packet(continued_packet, packets, incomplete_packet) do
    cond do
      continued_packet == nil ->
        {packets, incomplete_packet}

      Enum.empty?(packets) ->
        {packets, continued_packet <> incomplete_packet}

      true ->
        [first_packet | rest_packets] = packets
        {[continued_packet <> first_packet | rest_packets], incomplete_packet}
    end
  end

  defp split_packets(data, []) do
    {[], data}
  end

  defp split_packets(data, [count | rem_counts]) do
    <<packet::binary-size(count), rem_data::binary>> = data
    {packets, rem_data} = split_packets(rem_data, rem_counts)
    {[packet | packets], rem_data}
  end
end<|MERGE_RESOLUTION|>--- conflicted
+++ resolved
@@ -45,11 +45,7 @@
          :ok <- verify_length_and_crc(initial_bytes, segment_table) do
       {packets, incomplete_packet, rest} = parse_segments(data, segment_table)
 
-<<<<<<< HEAD
-      {packets, new_incomplete_packet} =
-=======
       {packets, incomplete_packet} =
->>>>>>> ce0c863e
         prepend_continued_packet(
           continued_packet,
           packets,
@@ -65,11 +61,7 @@
           }
         end)
 
-<<<<<<< HEAD
-      {:ok, packets, new_incomplete_packet, rest}
-=======
       {:ok, packets, incomplete_packet, rest}
->>>>>>> ce0c863e
     end
   end
 
